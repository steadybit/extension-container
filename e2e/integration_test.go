--- conflicted
+++ resolved
@@ -740,11 +740,7 @@
 			if tt.wantedReachesUrl {
 				nginx.AssertCanReach(t, "https://steadybit.com", true)
 			} else {
-<<<<<<< HEAD
 				nginx.AssertCannotReach(t, "https://steadybit.com", "Could not resolve host: steadybit.com")
-=======
-				nginx.AssertCannotReach(t, "https://steadybit.com", "Could not resolve host")
->>>>>>> 7a102e10
 			}
 			require.NoError(t, action.Cancel())
 			nginx.AssertIsReachable(t, true)
